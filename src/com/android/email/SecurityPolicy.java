/*
 * Copyright (C) 2010 The Android Open Source Project
 *
 * Licensed under the Apache License, Version 2.0 (the "License");
 * you may not use this file except in compliance with the License.
 * You may obtain a copy of the License at
 *
 *      http://www.apache.org/licenses/LICENSE-2.0
 *
 * Unless required by applicable law or agreed to in writing, software
 * distributed under the License is distributed on an "AS IS" BASIS,
 * WITHOUT WARRANTIES OR CONDITIONS OF ANY KIND, either express or implied.
 * See the License for the specific language governing permissions and
 * limitations under the License.
 */

package com.android.email;

import com.android.email.service.EmailBroadcastProcessorService;
import com.android.emailcommon.Logging;
import com.android.emailcommon.provider.EmailContent;
import com.android.emailcommon.provider.EmailContent.Account;
import com.android.emailcommon.provider.EmailContent.AccountColumns;
import com.android.emailcommon.provider.EmailContent.PolicyColumns;
import com.android.emailcommon.provider.Policy;
import com.android.emailcommon.utility.Utility;
import com.google.common.annotations.VisibleForTesting;

import android.app.admin.DeviceAdminInfo;
import android.app.admin.DeviceAdminReceiver;
import android.app.admin.DevicePolicyManager;
import android.content.ComponentName;
import android.content.ContentResolver;
import android.content.ContentValues;
import android.content.Context;
import android.content.Intent;
import android.database.Cursor;
import android.os.Environment;
import android.util.Log;

/**
 * Utility functions to support reading and writing security policies, and handshaking the device
 * into and out of various security states.
 */
public class SecurityPolicy {
    private static final String TAG = "Email/SecurityPolicy";
    private static SecurityPolicy sInstance = null;
    private Context mContext;
    private DevicePolicyManager mDPM;
    private ComponentName mAdminName;
    private Policy mAggregatePolicy;

    // Messages used for DevicePolicyManager callbacks
    private static final int DEVICE_ADMIN_MESSAGE_ENABLED = 1;
    private static final int DEVICE_ADMIN_MESSAGE_DISABLED = 2;
    private static final int DEVICE_ADMIN_MESSAGE_PASSWORD_CHANGED = 3;
    private static final int DEVICE_ADMIN_MESSAGE_PASSWORD_EXPIRING = 4;

    private static final String HAS_PASSWORD_EXPIRATION =
        PolicyColumns.PASSWORD_EXPIRATION_DAYS + ">0";

    /**
     * Get the security policy instance
     */
    public synchronized static SecurityPolicy getInstance(Context context) {
        if (sInstance == null) {
            sInstance = new SecurityPolicy(context.getApplicationContext());
            // STOPSHIP: This is a workaround for b/4445007
            // Make sure the DPM has our active policies
            sInstance.setActivePolicies();
        }
        return sInstance;
    }

    /**
     * Private constructor (one time only)
     */
    private SecurityPolicy(Context context) {
        mContext = context.getApplicationContext();
        mDPM = null;
        mAdminName = new ComponentName(context, PolicyAdmin.class);
        mAggregatePolicy = null;
    }

    /**
     * For testing only: Inject context into already-created instance
     */
    /* package */ void setContext(Context context) {
        mContext = context;
    }

    /**
     * Compute the aggregate policy for all accounts that require it, and record it.
     *
     * The business logic is as follows:
     *  min password length         take the max
     *  password mode               take the max (strongest mode)
     *  max password fails          take the min
     *  max screen lock time        take the min
     *  require remote wipe         take the max (logical or)
     *  password history            take the max (strongest mode)
     *  password expiration         take the min (strongest mode)
     *  password complex chars      take the max (strongest mode)
     *  encryption                  take the max (logical or)
     *  encryption (external)       take the max (logical or)
     *
     * @return a policy representing the strongest aggregate.  If no policy sets are defined,
     * a lightweight "nothing required" policy will be returned.  Never null.
     */
    /*package*/ Policy computeAggregatePolicy() {
        boolean policiesFound = false;
        Policy aggregate = new Policy();
        aggregate.mPasswordMinLength = Integer.MIN_VALUE;
        aggregate.mPasswordMode = Integer.MIN_VALUE;
        aggregate.mPasswordMaxFails = Integer.MAX_VALUE;
        aggregate.mPasswordHistory = Integer.MIN_VALUE;
        aggregate.mPasswordExpirationDays = Integer.MAX_VALUE;
        aggregate.mPasswordComplexChars = Integer.MIN_VALUE;
        aggregate.mMaxScreenLockTime = Integer.MAX_VALUE;
        aggregate.mRequireRemoteWipe = false;
        aggregate.mRequireEncryption = false;
        aggregate.mRequireEncryptionExternal = false;

        Cursor c = mContext.getContentResolver().query(Policy.CONTENT_URI,
                Policy.CONTENT_PROJECTION, null, null, null);
        Policy policy = new Policy();
        try {
            while (c.moveToNext()) {
                policy.restore(c);
                if (Email.DEBUG) {
                    Log.d(TAG, "Aggregate from: " + policy);
                }
                aggregate.mPasswordMinLength =
                    Math.max(policy.mPasswordMinLength, aggregate.mPasswordMinLength);
                aggregate.mPasswordMode  = Math.max(policy.mPasswordMode, aggregate.mPasswordMode);
                if (policy.mPasswordMaxFails > 0) {
                    aggregate.mPasswordMaxFails =
                        Math.min(policy.mPasswordMaxFails, aggregate.mPasswordMaxFails);
                }
                if (policy.mMaxScreenLockTime > 0) {
                    aggregate.mMaxScreenLockTime = Math.min(policy.mMaxScreenLockTime,
                            aggregate.mMaxScreenLockTime);
                }
                if (policy.mPasswordHistory > 0) {
                    aggregate.mPasswordHistory =
                        Math.max(policy.mPasswordHistory, aggregate.mPasswordHistory);
                }
                if (policy.mPasswordExpirationDays > 0) {
                    aggregate.mPasswordExpirationDays =
                        Math.min(policy.mPasswordExpirationDays, aggregate.mPasswordExpirationDays);
                }
                if (policy.mPasswordComplexChars > 0) {
                    aggregate.mPasswordComplexChars = Math.max(policy.mPasswordComplexChars,
                            aggregate.mPasswordComplexChars);
                }
                aggregate.mRequireRemoteWipe |= policy.mRequireRemoteWipe;
                aggregate.mRequireEncryption |= policy.mRequireEncryption;
                aggregate.mRequireEncryptionExternal |= policy.mRequireEncryptionExternal;
                policiesFound = true;
            }
        } finally {
            c.close();
        }
        if (policiesFound) {
            // final cleanup pass converts any untouched min/max values to zero (not specified)
            if (aggregate.mPasswordMinLength == Integer.MIN_VALUE) aggregate.mPasswordMinLength = 0;
            if (aggregate.mPasswordMode == Integer.MIN_VALUE) aggregate.mPasswordMode = 0;
            if (aggregate.mPasswordMaxFails == Integer.MAX_VALUE) aggregate.mPasswordMaxFails = 0;
            if (aggregate.mMaxScreenLockTime == Integer.MAX_VALUE) aggregate.mMaxScreenLockTime = 0;
            if (aggregate.mPasswordHistory == Integer.MIN_VALUE) aggregate.mPasswordHistory = 0;
            if (aggregate.mPasswordExpirationDays == Integer.MAX_VALUE)
                aggregate.mPasswordExpirationDays = 0;
            if (aggregate.mPasswordComplexChars == Integer.MIN_VALUE)
                aggregate.mPasswordComplexChars = 0;
            if (Email.DEBUG) {
                Log.d(TAG, "Calculated Aggregate: " + aggregate);
            }
            return aggregate;
        }
        if (Email.DEBUG) {
            Log.d(TAG, "Calculated Aggregate: no policy");
        }
        return Policy.NO_POLICY;
    }

    /**
     * Return updated aggregate policy, from cached value if possible
     */
    public synchronized Policy getAggregatePolicy() {
        if (mAggregatePolicy == null) {
            mAggregatePolicy = computeAggregatePolicy();
        }
        return mAggregatePolicy;
    }

    /**
     * Get the dpm.  This mainly allows us to make some utility calls without it, for testing.
     */
    /* package */ synchronized DevicePolicyManager getDPM() {
        if (mDPM == null) {
            mDPM = (DevicePolicyManager) mContext.getSystemService(Context.DEVICE_POLICY_SERVICE);
        }
        return mDPM;
    }

    /**
     * API: Report that policies may have been updated due to rewriting values in an Account.
     * @param accountId the account that has been updated, -1 if unknown/deleted
     */
    public synchronized void policiesUpdated(long accountId) {
        mAggregatePolicy = null;
    }

    /**
     * API: Report that policies may have been updated *and* the caller vouches that the
     * change is a reduction in policies.  This forces an immediate change to device state.
     * Typically used when deleting accounts, although we may use it for server-side policy
     * rollbacks.
     */
    public void reducePolicies() {
        if (Email.DEBUG) {
            Log.d(TAG, "reducePolicies");
        }
        policiesUpdated(-1);
        setActivePolicies();
    }

    /**
     * API: Query if the proposed set of policies are supported on the device.
     *
     * @param policies the polices that were requested
     * @return boolean if supported
     */
    public boolean isSupported(Policy policy) {
        // IMPLEMENTATION:  At this time, the only policy which might not be supported is
        // encryption (which requires low-level systems support).  Other policies are fully
        // supported by the framework and do not need to be checked.
        if (policy.mRequireEncryption) {
            int encryptionStatus = getDPM().getStorageEncryptionStatus();
            if (encryptionStatus == DevicePolicyManager.ENCRYPTION_STATUS_UNSUPPORTED) {
                return false;
            }
        }
        if (policy.mRequireEncryptionExternal) {
            // At this time, we only support "external encryption" when it is provided by virtue
            // of emulating the external storage inside an encrypted device.
            if (!policy.mRequireEncryption) return false;
            if (Environment.isExternalStorageRemovable()) return false;
            if (!Environment.isExternalStorageEmulated()) return false;
        }
        return true;
    }

    /**
     * API: Remove any unsupported policies
     *
     * This is used when we have a set of polices that have been requested, but the server
     * is willing to allow unsupported policies to be considered optional.
     *
     * @param policies the polices that were requested
     * @return the same PolicySet if all are supported;  A replacement PolicySet if any
     *   unsupported policies were removed
     */
    public Policy clearUnsupportedPolicies(Policy policy) {
        // IMPLEMENTATION:  At this time, the only policy which might not be supported is
        // encryption (which requires low-level systems support).  Other policies are fully
        // supported by the framework and do not need to be checked.
        if (policy.mRequireEncryption) {
            int encryptionStatus = getDPM().getStorageEncryptionStatus();
            if (encryptionStatus == DevicePolicyManager.ENCRYPTION_STATUS_UNSUPPORTED) {
                policy.mRequireEncryption = false;
            }
        }
        // At this time, we only support "external encryption" when it is provided by virtue
        // of emulating the external storage inside an encrypted device.
        if (policy.mRequireEncryptionExternal) {
            if (Environment.isExternalStorageRemovable()
                    || !Environment.isExternalStorageEmulated()) {
                policy.mRequireEncryptionExternal = false;
            }
        }
        return policy;
    }

    /**
     * API: Query used to determine if a given policy is "active" (the device is operating at
     * the required security level).
     *
     * @param policies the policies requested, or null to check aggregate stored policies
     * @return true if the requested policies are active, false if not.
     */
<<<<<<< HEAD
    public boolean isActive(Policy policy) {
        int reasons = getInactiveReasons(policy);
        if (Email.DEBUG && (reasons != 0)) {
            StringBuilder sb = new StringBuilder("isActive for " + policy + ": ");
            if (reasons == 0) {
                sb.append("true");
            } else {
                sb.append("FALSE -> ");
            }
            if ((reasons & INACTIVE_NEED_ACTIVATION) != 0) {
                sb.append("no_admin ");
            }
            if ((reasons & INACTIVE_NEED_CONFIGURATION) != 0) {
                sb.append("config ");
            }
            if ((reasons & INACTIVE_NEED_PASSWORD) != 0) {
                sb.append("password ");
            }
            if ((reasons & INACTIVE_NEED_ENCRYPTION) != 0) {
                sb.append("encryption ");
            }
            Log.d(TAG, sb.toString());
        }
=======
    public boolean isActive(PolicySet policies) {
        // Since the DPM reports password failures erroneously, we add this workaround that
        // ensures that our most recent aggregate policy is set before checking whether those
        // policies are in force
        setActivePolicies();
        int reasons = getInactiveReasons(policies);
>>>>>>> 7c270c50
        return reasons == 0;
    }

    /**
     * Return bits from isActive:  Device Policy Manager has not been activated
     */
    public final static int INACTIVE_NEED_ACTIVATION = 1;

    /**
     * Return bits from isActive:  Some required configuration is not correct (no user action).
     */
    public final static int INACTIVE_NEED_CONFIGURATION = 2;

    /**
     * Return bits from isActive:  Password needs to be set or updated
     */
    public final static int INACTIVE_NEED_PASSWORD = 4;

    /**
     * Return bits from isActive:  Encryption has not be enabled
     */
    public final static int INACTIVE_NEED_ENCRYPTION = 8;

    /**
     * API: Query used to determine if a given policy is "active" (the device is operating at
     * the required security level).
     *
     * This can be used when syncing a specific account, by passing a specific set of policies
     * for that account.  Or, it can be used at any time to compare the device
     * state against the aggregate set of device policies stored in all accounts.
     *
     * This method is for queries only, and does not trigger any change in device state.
     *
     * NOTE:  If there are multiple accounts with password expiration policies, the device
     * password will be set to expire in the shortest required interval (most secure).  This method
     * will return 'false' as soon as the password expires - irrespective of which account caused
     * the expiration.  In other words, all accounts (that require expiration) will run/stop
     * based on the requirements of the account with the shortest interval.
     *
     * @param policies the policies requested, or null to check aggregate stored policies
     * @return zero if the requested policies are active, non-zero bits indicates that more work
     * is needed (typically, by the user) before the required security polices are fully active.
     */
    public int getInactiveReasons(Policy policy) {
        // select aggregate set if needed
        if (policy == null) {
            policy = getAggregatePolicy();
        }
        // quick check for the "empty set" of no policies
        if (policy == Policy.NO_POLICY) {
            return 0;
        }
        int reasons = 0;
        DevicePolicyManager dpm = getDPM();
        if (isActiveAdmin()) {
            // check each policy explicitly
            if (policy.mPasswordMinLength > 0) {
                if (dpm.getPasswordMinimumLength(mAdminName) < policy.mPasswordMinLength) {
                    reasons |= INACTIVE_NEED_PASSWORD;
                }
            }
            if (policy.mPasswordMode > 0) {
                if (dpm.getPasswordQuality(mAdminName) < policy.getDPManagerPasswordQuality()) {
                    reasons |= INACTIVE_NEED_PASSWORD;
                }
                if (!dpm.isActivePasswordSufficient()) {
                    reasons |= INACTIVE_NEED_PASSWORD;
                }
            }
            if (policy.mMaxScreenLockTime > 0) {
                // Note, we use seconds, dpm uses milliseconds
                if (dpm.getMaximumTimeToLock(mAdminName) > policy.mMaxScreenLockTime * 1000) {
                    reasons |= INACTIVE_NEED_CONFIGURATION;
                }
            }
            if (policy.mPasswordExpirationDays > 0) {
                // confirm that expirations are currently set
                long currentTimeout = dpm.getPasswordExpirationTimeout(mAdminName);
                if (currentTimeout == 0
                        || currentTimeout > policy.getDPManagerPasswordExpirationTimeout()) {
                    reasons |= INACTIVE_NEED_PASSWORD;
                }
                // confirm that the current password hasn't expired
                long expirationDate = dpm.getPasswordExpiration(mAdminName);
                long timeUntilExpiration = expirationDate - System.currentTimeMillis();
                boolean expired = timeUntilExpiration < 0;
                if (expired) {
                    reasons |= INACTIVE_NEED_PASSWORD;
                }
            }
            if (policy.mPasswordHistory > 0) {
                if (dpm.getPasswordHistoryLength(mAdminName) < policy.mPasswordHistory) {
                    reasons |= INACTIVE_NEED_PASSWORD;
                }
            }
            if (policy.mPasswordComplexChars > 0) {
                if (dpm.getPasswordMinimumNonLetter(mAdminName) < policy.mPasswordComplexChars) {
                    reasons |= INACTIVE_NEED_PASSWORD;
                }
            }
            if (policy.mRequireEncryption) {
                int encryptionStatus = getDPM().getStorageEncryptionStatus();
                if (encryptionStatus != DevicePolicyManager.ENCRYPTION_STATUS_ACTIVE) {
                    reasons |= INACTIVE_NEED_ENCRYPTION;
                }
            }
            // TODO: If we ever support external storage encryption as a first-class feature,
            // it will need to be checked here.  For now, if there is a policy request for
            // external storage encryption, it's sufficient that we've activated internal
            // storage encryption.

            // password failures are counted locally - no test required here
            // no check required for remote wipe (it's supported, if we're the admin)

            // If we made it all the way, reasons == 0 here.  Otherwise it's a list of grievances.
            return reasons;
        }
        // return false, not active
        return INACTIVE_NEED_ACTIVATION;
    }

    /**
     * Set the requested security level based on the aggregate set of requests.
     * If the set is empty, we release our device administration.  If the set is non-empty,
     * we only proceed if we are already active as an admin.
     */
    public void setActivePolicies() {
        DevicePolicyManager dpm = getDPM();
        // compute aggregate set of policies
        Policy aggregatePolicy = getAggregatePolicy();
        // if empty set, detach from policy manager
        if (aggregatePolicy == Policy.NO_POLICY) {
            if (Email.DEBUG) {
                Log.d(TAG, "setActivePolicies: none, remove admin");
            }
            dpm.removeActiveAdmin(mAdminName);
        } else if (isActiveAdmin()) {
            if (Email.DEBUG) {
                Log.d(TAG, "setActivePolicies: " + aggregatePolicy);
            }
            // set each policy in the policy manager
            // password mode & length
            dpm.setPasswordQuality(mAdminName, aggregatePolicy.getDPManagerPasswordQuality());
            dpm.setPasswordMinimumLength(mAdminName, aggregatePolicy.mPasswordMinLength);
            // screen lock time
            dpm.setMaximumTimeToLock(mAdminName, aggregatePolicy.mMaxScreenLockTime * 1000);
            // local wipe (failed passwords limit)
            dpm.setMaximumFailedPasswordsForWipe(mAdminName, aggregatePolicy.mPasswordMaxFails);
            // password expiration (days until a password expires).  API takes mSec.
            dpm.setPasswordExpirationTimeout(mAdminName,
                    aggregatePolicy.getDPManagerPasswordExpirationTimeout());
            // password history length (number of previous passwords that may not be reused)
            dpm.setPasswordHistoryLength(mAdminName, aggregatePolicy.mPasswordHistory);
            // password minimum complex characters.
            // Note, in Exchange, "complex chars" simply means "non alpha", but in the DPM,
            // setting the quality to complex also defaults min symbols=1 and min numeric=1.
            // We always / safely clear minSymbols & minNumeric to zero (there is no policy
            // configuration in which we explicitly require a minimum number of digits or symbols.)
            dpm.setPasswordMinimumSymbols(mAdminName, 0);
            dpm.setPasswordMinimumNumeric(mAdminName, 0);
            dpm.setPasswordMinimumNonLetter(mAdminName, aggregatePolicy.mPasswordComplexChars);
            // encryption required
            dpm.setStorageEncryption(mAdminName, aggregatePolicy.mRequireEncryption);
            // TODO: If we ever support external storage encryption as a first-class feature,
            // it will need to be set here.  For now, if there is a policy request for
            // external storage encryption, it's sufficient that we've activated internal
            // storage encryption.
        }
    }

    /**
     * Convenience method; see javadoc below
     */
    public static void setAccountHoldFlag(Context context, long accountId, boolean newState) {
        Account account = Account.restoreAccountWithId(context, accountId);
        if (account != null) {
            setAccountHoldFlag(context, account, newState);
        }
    }

    /**
     * API: Set/Clear the "hold" flag in any account.  This flag serves a dual purpose:
     * Setting it gives us an indication that it was blocked, and clearing it gives EAS a
     * signal to try syncing again.
     * @param context
     * @param account the account whose hold flag is to be set/cleared
     * @param newState true = security hold, false = free to sync
     */
    public static void setAccountHoldFlag(Context context, Account account, boolean newState) {
        if (newState) {
            account.mFlags |= Account.FLAGS_SECURITY_HOLD;
        } else {
            account.mFlags &= ~Account.FLAGS_SECURITY_HOLD;
        }
        ContentValues cv = new ContentValues();
        cv.put(AccountColumns.FLAGS, account.mFlags);
        account.update(context, cv);
    }

    /**
     * API: Sync service should call this any time a sync fails due to isActive() returning false.
     * This will kick off the notify-acquire-admin-state process and/or increase the security level.
     * The caller needs to write the required policies into this account before making this call.
     * Should not be called from UI thread - uses DB lookups to prepare new notifications
     *
     * @param accountId the account for which sync cannot proceed
     */
    public void policiesRequired(long accountId) {
        Account account = EmailContent.Account.restoreAccountWithId(mContext, accountId);
        // In case the account has been deleted, just return
        if (account == null) return;
        if (Email.DEBUG) {
            if (account.mPolicyKey == 0) {
                Log.d(TAG, "policiesRequired for " + account.mDisplayName + ": none");
            } else {
                Policy policy = Policy.restorePolicyWithId(mContext, account.mPolicyKey);
                if (policy == null) {
                    Log.w(TAG, "No policy??");
                } else {
                    Log.d(TAG, "policiesRequired for " + account.mDisplayName + ": " + policy);
                }
            }
        }

        // Mark the account as "on hold".
        setAccountHoldFlag(mContext, account, true);

        // Put up a notification
        NotificationController.getInstance(mContext).showSecurityNeededNotification(account);
    }

    /**
     * Called from the notification's intent receiver to register that the notification can be
     * cleared now.
     */
    public void clearNotification(long accountId) {
        NotificationController.getInstance(mContext).cancelSecurityNeededNotification();
    }

    /**
     * API: Remote wipe (from server).  This is final, there is no confirmation.  It will only
     * return to the caller if there is an unexpected failure.
     */
    public void remoteWipe() {
        DevicePolicyManager dpm = getDPM();
        if (dpm.isAdminActive(mAdminName)) {
            dpm.wipeData(0);
        } else {
            Log.d(Logging.LOG_TAG, "Could not remote wipe because not device admin.");
        }
    }
    /**
     * If we are not the active device admin, try to become so.
     *
     * Also checks for any policies that we have added during the lifetime of this app.
     * This catches the case where the user granted an earlier (smaller) set of policies
     * but an app upgrade requires that new policies be granted.
     *
     * @return true if we are already active, false if we are not
     */
    public boolean isActiveAdmin() {
        DevicePolicyManager dpm = getDPM();
        return dpm.isAdminActive(mAdminName)
                && dpm.hasGrantedPolicy(mAdminName, DeviceAdminInfo.USES_POLICY_EXPIRE_PASSWORD)
                && dpm.hasGrantedPolicy(mAdminName, DeviceAdminInfo.USES_ENCRYPTED_STORAGE);
    }

    /**
     * Report admin component name - for making calls into device policy manager
     */
    public ComponentName getAdminComponent() {
        return mAdminName;
    }

    /**
     * Delete all accounts whose security flags aren't zero (i.e. they have security enabled).
     * This method is synchronous, so it should normally be called within a worker thread (the
     * exception being for unit tests)
     *
     * @param context the caller's context
     */
    /*package*/ void deleteSecuredAccounts(Context context) {
        ContentResolver cr = context.getContentResolver();
        // Find all accounts with security and delete them
        Cursor c = cr.query(Account.CONTENT_URI, EmailContent.ID_PROJECTION,
                Account.SECURITY_NONZERO_SELECTION, null, null);
        try {
            Log.w(TAG, "Email administration disabled; deleting " + c.getCount() +
                    " secured account(s)");
            while (c.moveToNext()) {
                Controller.getInstance(context).deleteAccountSync(
                        c.getLong(EmailContent.ID_PROJECTION_COLUMN), context);
            }
        } finally {
            c.close();
        }
        policiesUpdated(-1);
    }

    /**
     * Internal handler for enabled->disabled transitions.  Deletes all secured accounts.
     * Must call from worker thread, not on UI thread.
     */
    /*package*/ void onAdminEnabled(boolean isEnabled) {
        if (!isEnabled) {
            deleteSecuredAccounts(mContext);
        }
    }

    /**
     * Handle password expiration - if any accounts appear to have triggered this, put up
     * warnings, or even shut them down.
     *
     * NOTE:  If there are multiple accounts with password expiration policies, the device
     * password will be set to expire in the shortest required interval (most secure).  The logic
     * in this method operates based on the aggregate setting - irrespective of which account caused
     * the expiration.  In other words, all accounts (that require expiration) will run/stop
     * based on the requirements of the account with the shortest interval.
     */
    private void onPasswordExpiring(Context context) {
        // 1.  Do we have any accounts that matter here?
        long nextExpiringAccountId = findShortestExpiration(context);

        // 2.  If not, exit immediately
        if (nextExpiringAccountId == -1) {
            return;
        }

        // 3.  If yes, are we warning or expired?
        long expirationDate = getDPM().getPasswordExpiration(mAdminName);
        long timeUntilExpiration = expirationDate - System.currentTimeMillis();
        boolean expired = timeUntilExpiration < 0;
        if (!expired) {
            // 4.  If warning, simply put up a generic notification and report that it came from
            // the shortest-expiring account.
            NotificationController.getInstance(mContext).showPasswordExpiringNotification(
                    nextExpiringAccountId);
        } else {
            // 5.  Actually expired - find all accounts that expire passwords, and wipe them
            boolean wiped = wipeExpiredAccounts(context, Controller.getInstance(context));
            if (wiped) {
                NotificationController.getInstance(mContext).showPasswordExpiredNotification(
                        nextExpiringAccountId);
            }
        }
    }

    /**
     * Find the account with the shortest expiration time.  This is always assumed to be
     * the account that forces the password to be refreshed.
     * @return -1 if no expirations, or accountId if one is found
     */
    @VisibleForTesting
    /*package*/ static long findShortestExpiration(Context context) {
        long policyId = Utility.getFirstRowLong(context, Policy.CONTENT_URI, Policy.ID_PROJECTION,
                HAS_PASSWORD_EXPIRATION, null, PolicyColumns.PASSWORD_EXPIRATION_DAYS + " ASC",
                EmailContent.ID_PROJECTION_COLUMN, -1L);
        if (policyId < 0) return -1L;
        return Policy.getAccountIdWithPolicyKey(context, policyId);
    }

    /**
     * For all accounts that require password expiration, put them in security hold and wipe
     * their data.
     * @param context
     * @param controller
     * @return true if one or more accounts were wiped
     */
    @VisibleForTesting
    /*package*/ static boolean wipeExpiredAccounts(Context context, Controller controller) {
        boolean result = false;
        Cursor c = context.getContentResolver().query(Policy.CONTENT_URI,
                Policy.ID_PROJECTION, HAS_PASSWORD_EXPIRATION, null, null);
        try {
            while (c.moveToNext()) {
                long policyId = c.getLong(Policy.ID_PROJECTION_COLUMN);
                long accountId = Policy.getAccountIdWithPolicyKey(context, policyId);
                if (accountId < 0) continue;
                Account account = Account.restoreAccountWithId(context, accountId);
                if (account != null) {
                    // Mark the account as "on hold".
                    setAccountHoldFlag(context, account, true);
                    // Erase data
                    controller.deleteSyncedDataSync(accountId);
                    // Report one or more were found
                    result = true;
                }
            }
        } finally {
            c.close();
        }
        return result;
    }

    /**
     * Callback from EmailBroadcastProcessorService.  This provides the workers for the
     * DeviceAdminReceiver calls.  These should perform the work directly and not use async
     * threads for completion.
     */
    public static void onDeviceAdminReceiverMessage(Context context, int message) {
        SecurityPolicy instance = SecurityPolicy.getInstance(context);
        switch (message) {
            case DEVICE_ADMIN_MESSAGE_ENABLED:
                instance.onAdminEnabled(true);
                break;
            case DEVICE_ADMIN_MESSAGE_DISABLED:
                instance.onAdminEnabled(false);
                break;
            case DEVICE_ADMIN_MESSAGE_PASSWORD_CHANGED:
                // TODO make a small helper for this
                // Clear security holds (if any)
                Account.clearSecurityHoldOnAllAccounts(context);
                // Cancel any active notifications (if any are posted)
                NotificationController.getInstance(context).cancelPasswordExpirationNotifications();
                break;
            case DEVICE_ADMIN_MESSAGE_PASSWORD_EXPIRING:
                instance.onPasswordExpiring(instance.mContext);
                break;
        }
    }

    /**
     * Device Policy administrator.  This is primarily a listener for device state changes.
     * Note:  This is instantiated by incoming messages.
     * Note:  This is actually a BroadcastReceiver and must remain within the guidelines required
     *        for proper behavior, including avoidance of ANRs.
     * Note:  We do not implement onPasswordFailed() because the default behavior of the
     *        DevicePolicyManager - complete local wipe after 'n' failures - is sufficient.
     */
    public static class PolicyAdmin extends DeviceAdminReceiver {

        /**
         * Called after the administrator is first enabled.
         */
        @Override
        public void onEnabled(Context context, Intent intent) {
            EmailBroadcastProcessorService.processDevicePolicyMessage(context,
                    DEVICE_ADMIN_MESSAGE_ENABLED);
        }

        /**
         * Called prior to the administrator being disabled.
         */
        @Override
        public void onDisabled(Context context, Intent intent) {
            EmailBroadcastProcessorService.processDevicePolicyMessage(context,
                    DEVICE_ADMIN_MESSAGE_DISABLED);
        }

        /**
         * Called when the user asks to disable administration; we return a warning string that
         * will be presented to the user
         */
        @Override
        public CharSequence onDisableRequested(Context context, Intent intent) {
            return context.getString(R.string.disable_admin_warning);
        }

        /**
         * Called after the user has changed their password.
         */
        @Override
        public void onPasswordChanged(Context context, Intent intent) {
            EmailBroadcastProcessorService.processDevicePolicyMessage(context,
                    DEVICE_ADMIN_MESSAGE_PASSWORD_CHANGED);
        }

        /**
         * Called when device password is expiring
         */
        @Override
        public void onPasswordExpiring(Context context, Intent intent) {
            EmailBroadcastProcessorService.processDevicePolicyMessage(context,
                    DEVICE_ADMIN_MESSAGE_PASSWORD_EXPIRING);
        }
    }
}<|MERGE_RESOLUTION|>--- conflicted
+++ resolved
@@ -65,9 +65,6 @@
     public synchronized static SecurityPolicy getInstance(Context context) {
         if (sInstance == null) {
             sInstance = new SecurityPolicy(context.getApplicationContext());
-            // STOPSHIP: This is a workaround for b/4445007
-            // Make sure the DPM has our active policies
-            sInstance.setActivePolicies();
         }
         return sInstance;
     }
@@ -289,8 +286,11 @@
      * @param policies the policies requested, or null to check aggregate stored policies
      * @return true if the requested policies are active, false if not.
      */
-<<<<<<< HEAD
     public boolean isActive(Policy policy) {
+        // Since the DPM reports password failures erroneously, we add this workaround that
+        // ensures that our most recent aggregate policy is set before checking whether those
+        // policies are in force
+        setActivePolicies();
         int reasons = getInactiveReasons(policy);
         if (Email.DEBUG && (reasons != 0)) {
             StringBuilder sb = new StringBuilder("isActive for " + policy + ": ");
@@ -313,14 +313,6 @@
             }
             Log.d(TAG, sb.toString());
         }
-=======
-    public boolean isActive(PolicySet policies) {
-        // Since the DPM reports password failures erroneously, we add this workaround that
-        // ensures that our most recent aggregate policy is set before checking whether those
-        // policies are in force
-        setActivePolicies();
-        int reasons = getInactiveReasons(policies);
->>>>>>> 7c270c50
         return reasons == 0;
     }
 
