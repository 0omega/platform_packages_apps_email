--- conflicted
+++ resolved
@@ -16,14 +16,6 @@
 
 package com.android.email.mail.internet;
 
-<<<<<<< HEAD
-import java.io.ByteArrayOutputStream;
-import java.io.IOException;
-import java.io.InputStream;
-import java.io.OutputStream;
-import java.util.ArrayList;
-import java.util.regex.Pattern;
-=======
 import com.android.email.Email;
 import com.android.email.mail.Body;
 import com.android.email.mail.BodyPart;
@@ -31,7 +23,6 @@
 import com.android.email.mail.MessagingException;
 import com.android.email.mail.Multipart;
 import com.android.email.mail.Part;
->>>>>>> b957c795
 
 import org.apache.commons.io.IOUtils;
 import org.apache.james.mime4j.decoder.Base64InputStream;
@@ -215,11 +206,7 @@
      * @return true if the mimeType matches
      */
     public static boolean mimeTypeMatches(String mimeType, String matchAgainst) {
-<<<<<<< HEAD
-        Pattern p = Pattern.compile(matchAgainst.replaceAll("\\*", "\\.\\*"),
-=======
         Pattern p = Pattern.compile(matchAgainst.replaceAll("\\*", "\\.\\*"), 
->>>>>>> b957c795
                 Pattern.CASE_INSENSITIVE);
         return p.matcher(mimeType).matches();
     }
