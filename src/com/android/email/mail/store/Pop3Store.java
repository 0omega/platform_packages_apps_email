/*
 * Copyright (C) 2008 The Android Open Source Project
 *
 * Licensed under the Apache License, Version 2.0 (the "License");
 * you may not use this file except in compliance with the License.
 * You may obtain a copy of the License at
 *
 *      http://www.apache.org/licenses/LICENSE-2.0
 *
 * Unless required by applicable law or agreed to in writing, software
 * distributed under the License is distributed on an "AS IS" BASIS,
 * WITHOUT WARRANTIES OR CONDITIONS OF ANY KIND, either express or implied.
 * See the License for the specific language governing permissions and
 * limitations under the License.
 */

package com.android.email.mail.store;

import android.content.Context;
import android.os.Bundle;
import android.util.Log;

import com.android.email.R;
import com.android.email.mail.Store;
import com.android.email.mail.transport.MailTransport;
import com.android.email2.ui.MailActivityEmail;
import com.android.emailcommon.Logging;
import com.android.emailcommon.internet.MimeMessage;
import com.android.emailcommon.mail.AuthenticationFailedException;
import com.android.emailcommon.mail.FetchProfile;
import com.android.emailcommon.mail.Flag;
import com.android.emailcommon.mail.Folder;
import com.android.emailcommon.mail.Folder.OpenMode;
import com.android.emailcommon.mail.Message;
import com.android.emailcommon.mail.MessagingException;
import com.android.emailcommon.mail.Transport;
import com.android.emailcommon.provider.Account;
import com.android.emailcommon.provider.HostAuth;
import com.android.emailcommon.provider.Mailbox;
import com.android.emailcommon.service.EmailServiceProxy;
import com.android.emailcommon.service.SearchParams;
import com.android.emailcommon.utility.LoggingInputStream;
import com.android.emailcommon.utility.Utility;
import com.google.common.annotations.VisibleForTesting;

import org.apache.james.mime4j.EOLConvertingInputStream;

import java.io.IOException;
import java.io.InputStream;
import java.util.ArrayList;
import java.util.HashMap;

public class Pop3Store extends Store {
    // All flags defining debug or development code settings must be FALSE
    // when code is checked in or released.
    private static boolean DEBUG_FORCE_SINGLE_LINE_UIDL = false;
    private static boolean DEBUG_LOG_RAW_STREAM = false;

    private static final Flag[] PERMANENT_FLAGS = { Flag.DELETED };
    /** The name of the only mailbox available to POP3 accounts */
    private static final String POP3_MAILBOX_NAME = "INBOX";
    private final HashMap<String, Folder> mFolders = new HashMap<String, Folder>();
    private final Message[] mOneMessage = new Message[1];

    /**
     * Static named constructor.
     */
    public static Store newInstance(Account account, Context context) throws MessagingException {
        return new Pop3Store(context, account);
    }

    /**
     * Creates a new store for the given account.
     */
    private Pop3Store(Context context, Account account) throws MessagingException {
        mContext = context;
        mAccount = account;

        HostAuth recvAuth = account.getOrCreateHostAuthRecv(context);
        mTransport = new MailTransport(context, "POP3", recvAuth);
        String[] userInfoParts = recvAuth.getLogin();
        if (userInfoParts != null) {
            mUsername = userInfoParts[0];
            mPassword = userInfoParts[1];
        }
    }

    /**
     * For testing only.  Injects a different transport.  The transport should already be set
     * up and ready to use.  Do not use for real code.
     * @param testTransport The Transport to inject and use for all future communication.
     */
    /* package */ void setTransport(Transport testTransport) {
        mTransport = testTransport;
    }

    @Override
    public Folder getFolder(String name) {
        Folder folder = mFolders.get(name);
        if (folder == null) {
            folder = new Pop3Folder(name);
            mFolders.put(folder.getName(), folder);
        }
        return folder;
    }

    private final int[] DEFAULT_FOLDERS = {
            Mailbox.TYPE_DRAFTS,
            Mailbox.TYPE_OUTBOX,
            Mailbox.TYPE_SENT,
            Mailbox.TYPE_TRASH
    };

    @Override
    public Folder[] updateFolders() {
        String inboxName = mContext.getString(R.string.mailbox_name_display_inbox);
        Mailbox mailbox = Mailbox.getMailboxForPath(mContext, mAccount.mId, inboxName);
        updateMailbox(mailbox, mAccount.mId, inboxName, '\0', true, Mailbox.TYPE_INBOX);
        // Force the parent key to be "no mailbox" for the mail POP3 mailbox
        mailbox.mParentKey = Mailbox.NO_MAILBOX;
        if (mailbox.isSaved()) {
            mailbox.update(mContext, mailbox.toContentValues());
        } else {
            mailbox.save(mContext);
        }

        // Build default mailboxes as well, in case they're not already made.
        for (int type : DEFAULT_FOLDERS) {
            if (Mailbox.findMailboxOfType(mContext, mAccount.mId, type) == Mailbox.NO_MAILBOX) {
                String name = getMailboxServerName(mContext, type);
                mailbox = Mailbox.newSystemMailbox(mAccount.mId, type, name);
                mailbox.save(mContext);
            }
        }

        return new Folder[] { getFolder(inboxName) };
    }


    /**
     * Returns the server-side name for a specific mailbox.
     *
     * @return the resource string corresponding to the mailbox type, empty if not found.
     */
    public String getMailboxServerName(Context context, int mailboxType) {
        int resId = -1;
        switch (mailboxType) {
            case Mailbox.TYPE_INBOX:
                resId = R.string.mailbox_name_server_inbox;
                break;
            case Mailbox.TYPE_OUTBOX:
                resId = R.string.mailbox_name_server_outbox;
                break;
            case Mailbox.TYPE_DRAFTS:
                resId = R.string.mailbox_name_server_drafts;
                break;
            case Mailbox.TYPE_TRASH:
                resId = R.string.mailbox_name_server_trash;
                break;
            case Mailbox.TYPE_SENT:
                resId = R.string.mailbox_name_server_sent;
                break;
            case Mailbox.TYPE_JUNK:
                resId = R.string.mailbox_name_server_junk;
                break;
        }
        return resId != -1 ? context.getString(resId) : "";
    }

    /**
     * Used by account setup to test if an account's settings are appropriate.  The definition
     * of "checked" here is simply, can you log into the account and does it meet some minimum set
     * of feature requirements?
     *
     * @throws MessagingException if there was some problem with the account
     */
    @Override
    public Bundle checkSettings() throws MessagingException {
        Pop3Folder folder = new Pop3Folder(POP3_MAILBOX_NAME);
        Bundle bundle = null;
        // Close any open or half-open connections - checkSettings should always be "fresh"
        if (mTransport.isOpen()) {
            folder.close(false);
        }
        try {
            folder.open(OpenMode.READ_WRITE);
            bundle = folder.checkSettings();
        } finally {
            folder.close(false);    // false == don't expunge anything
        }
        return bundle;
    }

    public class Pop3Folder extends Folder {
        private final HashMap<String, Pop3Message> mUidToMsgMap
                = new HashMap<String, Pop3Message>();
        private final HashMap<Integer, Pop3Message> mMsgNumToMsgMap
                = new HashMap<Integer, Pop3Message>();
        private final HashMap<String, Integer> mUidToMsgNumMap = new HashMap<String, Integer>();
        private final String mName;
        private int mMessageCount;
        private Pop3Capabilities mCapabilities;

        public Pop3Folder(String name) {
            if (name.equalsIgnoreCase(POP3_MAILBOX_NAME)) {
                mName = POP3_MAILBOX_NAME;
            } else {
                mName = name;
            }
        }

        /**
         * Used by account setup to test if an account's settings are appropriate.  Here, we run
         * an additional test to see if UIDL is supported on the server. If it's not we
         * can't service this account.
         *
         * @return Bundle containing validation data (code and, if appropriate, error message)
         * @throws MessagingException if the account is not going to be useable
         */
        public Bundle checkSettings() throws MessagingException {
            Bundle bundle = new Bundle();
            int result = MessagingException.NO_ERROR;
            try {
                UidlParser parser = new UidlParser();
                executeSimpleCommand("UIDL");
                // drain the entire output, so additional communications don't get confused.
                String response;
                while ((response = mTransport.readLine()) != null) {
                    parser.parseMultiLine(response);
                    if (parser.mEndOfMessage) {
                        break;
                    }
                }
            } catch (IOException ioe) {
                mTransport.close();
                result = MessagingException.IOERROR;
                bundle.putString(EmailServiceProxy.VALIDATE_BUNDLE_ERROR_MESSAGE,
                        ioe.getMessage());
            }
            bundle.putInt(EmailServiceProxy.VALIDATE_BUNDLE_RESULT_CODE, result);
            return bundle;
        }
        
        @Override
        public synchronized void open(OpenMode mode) throws MessagingException {
            if (mTransport.isOpen()) {
                return;
            }

            if (!mName.equalsIgnoreCase(POP3_MAILBOX_NAME)) {
                throw new MessagingException("Folder does not exist");
            }

            try {
                mTransport.open();

                // Eat the banner
                executeSimpleCommand(null);

                mCapabilities = getCapabilities();

                if (mTransport.canTryTlsSecurity()) {
                    if (mCapabilities.stls) {
                        executeSimpleCommand("STLS");
                        mTransport.reopenTls();
                    } else {
                        if (MailActivityEmail.DEBUG) {
                            Log.d(Logging.LOG_TAG, "TLS not supported but required");
                        }
                        throw new MessagingException(MessagingException.TLS_REQUIRED);
                    }
                }

                try {
                    executeSensitiveCommand("USER " + mUsername, "USER /redacted/");
                    executeSensitiveCommand("PASS " + mPassword, "PASS /redacted/");
                } catch (MessagingException me) {
                    if (MailActivityEmail.DEBUG) {
                        Log.d(Logging.LOG_TAG, me.toString());
                    }
                    throw new AuthenticationFailedException(null, me);
                }
            } catch (IOException ioe) {
                mTransport.close();
                if (MailActivityEmail.DEBUG) {
                    Log.d(Logging.LOG_TAG, ioe.toString());
                }
                throw new MessagingException(MessagingException.IOERROR, ioe.toString());
            }

            Exception statException = null;
            try {
                String response = executeSimpleCommand("STAT");
                String[] parts = response.split(" ");
                if (parts.length < 2) {
                    statException = new IOException();
                } else {
                    mMessageCount = Integer.parseInt(parts[1]);
                }
            } catch (MessagingException me) {
                statException = me;
            } catch (IOException ioe) {
                statException = ioe;
            } catch (NumberFormatException nfe) {
                statException = nfe;
            }
            if (statException != null) {
                mTransport.close();
                if (MailActivityEmail.DEBUG) {
                    Log.d(Logging.LOG_TAG, statException.toString());
                }
                throw new MessagingException("POP3 STAT", statException);
            }
            mUidToMsgMap.clear();
            mMsgNumToMsgMap.clear();
            mUidToMsgNumMap.clear();
        }

        @Override
        public OpenMode getMode() {
            return OpenMode.READ_WRITE;
        }

        /**
         * Close the folder (and the transport below it).
         *
         * MUST NOT return any exceptions.
         *
         * @param expunge If true all deleted messages will be expunged (TODO - not implemented)
         */
        @Override
        public void close(boolean expunge) {
            try {
                executeSimpleCommand("QUIT");
            }
            catch (Exception e) {
                // ignore any problems here - just continue closing
            }
            mTransport.close();
        }

        @Override
        public String getName() {
            return mName;
        }

        // POP3 does not folder creation
        @Override
        public boolean canCreate(FolderType type) {
            return false;
        }

        @Override
        public boolean create(FolderType type) {
            return false;
        }

        @Override
        public boolean exists() {
            return mName.equalsIgnoreCase(POP3_MAILBOX_NAME);
        }

        @Override
        public int getMessageCount() {
            return mMessageCount;
        }

        @Override
        public int getUnreadMessageCount() {
            return -1;
        }

        @Override
        public Message getMessage(String uid) throws MessagingException {
            if (mUidToMsgNumMap.size() == 0) {
                try {
                    indexMsgNums(1, mMessageCount);
                } catch (IOException ioe) {
                    mTransport.close();
                    if (MailActivityEmail.DEBUG) {
                        Log.d(Logging.LOG_TAG, "Unable to index during getMessage " + ioe);
                    }
                    throw new MessagingException("getMessages", ioe);
                }
            }
            Pop3Message message = mUidToMsgMap.get(uid);
            return message;
        }

        @Override
        public Pop3Message[] getMessages(int start, int end, MessageRetrievalListener listener)
                throws MessagingException {
            return null;
        }

        public Pop3Message[] getMessages(int end, final int limit)
                throws MessagingException {
            try {
                indexMsgNums(1, end);
            } catch (IOException ioe) {
                mTransport.close();
                if (MailActivityEmail.DEBUG) {
                    Log.d(Logging.LOG_TAG, ioe.toString());
                }
                throw new MessagingException("getMessages", ioe);
            }
            ArrayList<Message> messages = new ArrayList<Message>();
            for (int msgNum = end; msgNum > 0 && (messages.size() < limit); msgNum--) {
                Pop3Message message = mMsgNumToMsgMap.get(msgNum);
                if (message != null) {
                    messages.add(message);
                }
            }
            return messages.toArray(new Pop3Message[messages.size()]);
        }

        /**
         * Ensures that the given message set (from start to end inclusive)
         * has been queried so that uids are available in the local cache.
         * @param start
         * @param end
         * @throws MessagingException
         * @throws IOException
         */
        private void indexMsgNums(int start, int end)
                throws MessagingException, IOException {
            if (!mMsgNumToMsgMap.isEmpty()) {
                return;
            }
            UidlParser parser = new UidlParser();
            if (DEBUG_FORCE_SINGLE_LINE_UIDL || (mMessageCount > 5000)) {
                /*
                 * In extreme cases we'll do a UIDL command per message instead of a bulk
                 * download.
                 */
                for (int msgNum = start; msgNum <= end; msgNum++) {
                    Pop3Message message = mMsgNumToMsgMap.get(msgNum);
                    if (message == null) {
                        String response = executeSimpleCommand("UIDL " + msgNum);
                        if (!parser.parseSingleLine(response)) {
                            throw new IOException();
                        }
                        message = new Pop3Message(parser.mUniqueId, this);
                        indexMessage(msgNum, message);
                    }
                }
            } else {
                String response = executeSimpleCommand("UIDL");
                while ((response = mTransport.readLine()) != null) {
                    if (!parser.parseMultiLine(response)) {
                        throw new IOException();
                    }
                    if (parser.mEndOfMessage) {
                        break;
                    }
                    int msgNum = parser.mMessageNumber;
                    if (msgNum >= start && msgNum <= end) {
                        Pop3Message message = mMsgNumToMsgMap.get(msgNum);
                        if (message == null) {
                            message = new Pop3Message(parser.mUniqueId, this);
                            indexMessage(msgNum, message);
                        }
                    }
                }
            }
        }

        /**
         * Simple parser class for UIDL messages.
         *
         * <p>NOTE:  In variance with RFC 1939, we allow multiple whitespace between the
         * message-number and unique-id fields.  This provides greater compatibility with some
         * non-compliant POP3 servers, e.g. mail.comcast.net.
         */
        /* package */ class UidlParser {

            /**
             * Caller can read back message-number from this field
             */
            public int mMessageNumber;
            /**
             * Caller can read back unique-id from this field
             */
            public String mUniqueId;
            /**
             * True if the response was "end-of-message"
             */
            public boolean mEndOfMessage;
            /**
             * True if an error was reported
             */
            public boolean mErr;

            /**
             * Construct & Initialize
             */
            public UidlParser() {
                mErr = true;
            }

            /**
             * Parse a single-line response.  This is returned from a command of the form
             * "UIDL msg-num" and will be formatted as: "+OK msg-num unique-id" or
             * "-ERR diagnostic text"
             *
             * @param response The string returned from the server
             * @return true if the string parsed as expected (e.g. no syntax problems)
             */
            public boolean parseSingleLine(String response) {
                mErr = false;
                if (response == null || response.length() == 0) {
                    return false;
                }
                char first = response.charAt(0);
                if (first == '+') {
                    String[] uidParts = response.split(" +");
                    if (uidParts.length >= 3) {
                        try {
                            mMessageNumber = Integer.parseInt(uidParts[1]);
                        } catch (NumberFormatException nfe) {
                            return false;
                        }
                        mUniqueId = uidParts[2];
                        mEndOfMessage = true;
                        return true;
                    }
                } else if (first == '-') {
                    mErr = true;
                    return true;
                }
                return false;
            }

            /**
             * Parse a multi-line response.  This is returned from a command of the form
             * "UIDL" and will be formatted as: "." or "msg-num unique-id".
             *
             * @param response The string returned from the server
             * @return true if the string parsed as expected (e.g. no syntax problems)
             */
            public boolean parseMultiLine(String response) {
                mErr = false;
                if (response == null || response.length() == 0) {
                    return false;
                }
                char first = response.charAt(0);
                if (first == '.') {
                    mEndOfMessage = true;
                    return true;
                } else {
                    String[] uidParts = response.split(" +");
                    if (uidParts.length >= 2) {
                        try {
                            mMessageNumber = Integer.parseInt(uidParts[0]);
                        } catch (NumberFormatException nfe) {
                            return false;
                        }
                        mUniqueId = uidParts[1];
                        mEndOfMessage = false;
                        return true;
                    }
                }
                return false;
            }
        }

        private void indexMessage(int msgNum, Pop3Message message) {
            mMsgNumToMsgMap.put(msgNum, message);
            mUidToMsgMap.put(message.getUid(), message);
            mUidToMsgNumMap.put(message.getUid(), msgNum);
        }

        @Override
        public Message[] getMessages(String[] uids, MessageRetrievalListener listener) {
            throw new UnsupportedOperationException(
                    "Pop3Folder.getMessage(MessageRetrievalListener)");
        }

        /**
         * Fetch the items contained in the FetchProfile into the given set of
         * Messages in as efficient a manner as possible.
         * @param messages
         * @param fp
         * @throws MessagingException
         */
        @Override
        public void fetch(Message[] messages, FetchProfile fp, MessageRetrievalListener listener)
                throws MessagingException {
<<<<<<< HEAD
            throw new UnsupportedOperationException(
                    "Pop3Folder.fetch(Message[], FetchProfile, MessageRetrievalListener)");
=======
            if (messages == null || messages.length == 0) {
                return;
            }
            ArrayList<String> uids = new ArrayList<String>();
            for (Message message : messages) {
                uids.add(message.getUid());
            }
            try {
                indexUids(uids);
                if (fp.contains(FetchProfile.Item.ENVELOPE)) {
                    // Note: We never pass the listener for the ENVELOPE call, because we're going
                    // to be calling the listener below in the per-message loop.
                    fetchEnvelope(messages, null);
                }
            } catch (IOException ioe) {
                mTransport.close();
                if (Email.DEBUG) {
                    Log.d(Logging.LOG_TAG, ioe.toString());
                }
                throw new MessagingException("fetch", ioe);
            }
            for (int i = 0, count = messages.length; i < count; i++) {
                Message message = messages[i];
                if (!(message instanceof Pop3Message)) {
                    throw new MessagingException("Pop3Store.fetch called with non-Pop3 Message");
                }
                Pop3Message pop3Message = (Pop3Message)message;
                try {
                    if (fp.contains(FetchProfile.Item.BODY)) {
                        fetchBody(pop3Message, -1);
                    }
                    else if (fp.contains(FetchProfile.Item.BODY_SANE)) {
                        /*
                         * To convert the suggested download size we take the size
                         * divided by the maximum line size (76).
                         */
                        fetchBody(pop3Message,
                                FETCH_BODY_SANE_SUGGESTED_SIZE / 76);
                    }
                    else if (fp.contains(FetchProfile.Item.STRUCTURE)) {
                        /*
                         * If the user is requesting STRUCTURE we are required to set the body
                         * to null since we do not support the function.
                         */
                        pop3Message.setBody(null);
                    }
                    if (listener != null) {
                        listener.messageRetrieved(message);
                    }
                } catch (IOException ioe) {
                    mTransport.close();
                    if (Email.DEBUG) {
                        Log.d(Logging.LOG_TAG, ioe.toString());
                    }
                    throw new MessagingException("Unable to fetch message", ioe);
                }
            }
        }

        private void fetchEnvelope(Message[] messages,
                MessageRetrievalListener listener)  throws IOException, MessagingException {
            int unsizedMessages = 0;
            for (Message message : messages) {
                if (message.getSize() == -1) {
                    unsizedMessages++;
                }
            }
            if (unsizedMessages == 0) {
                return;
            }
            if (unsizedMessages < 50 && mMessageCount > 5000) {
                /*
                 * In extreme cases we'll do a command per message instead of a bulk request
                 * to hopefully save some time and bandwidth.
                 */
                for (int i = 0, count = messages.length; i < count; i++) {
                    Message message = messages[i];
                    if (!(message instanceof Pop3Message)) {
                        throw new MessagingException(
                                "Pop3Store.fetch called with non-Pop3 Message");
                    }
                    Pop3Message pop3Message = (Pop3Message)message;
                    String response = executeSimpleCommand("LIST " +
                            mUidToMsgNumMap.get(pop3Message.getUid()));
                    try {
                        String[] listParts = response.split(" ");
                        int msgNum = Integer.parseInt(listParts[1]);
                        int msgSize = Integer.parseInt(listParts[2]);
                        pop3Message.setSize(msgSize);
                    } catch (NumberFormatException nfe) {
                        throw new IOException();
                    }
                    if (listener != null) {
                        listener.messageRetrieved(pop3Message);
                    }
                }
            } else {
                HashSet<String> msgUidIndex = new HashSet<String>();
                for (Message message : messages) {
                    msgUidIndex.add(message.getUid());
                }
                String response = executeSimpleCommand("LIST");
                while ((response = mTransport.readLine()) != null) {
                    if (response.equals(".")) {
                        break;
                    }
                    Pop3Message pop3Message = null;
                    int msgSize = 0;
                    try {
                        String[] listParts = response.split(" ");
                        int msgNum = Integer.parseInt(listParts[0]);
                        msgSize = Integer.parseInt(listParts[1]);
                        pop3Message = mMsgNumToMsgMap.get(msgNum);
                    } catch (NumberFormatException nfe) {
                        throw new IOException();
                    }
                    if (pop3Message != null && msgUidIndex.contains(pop3Message.getUid())) {
                        pop3Message.setSize(msgSize);
                        if (listener != null) {
                            listener.messageRetrieved(pop3Message);
                        }
                    }
                }
            }
>>>>>>> 68e66351
        }

        /**
         * Fetches the body of the given message, limiting the stored data
         * to the specified number of lines. If lines is -1 the entire message
         * is fetched. This is implemented with RETR for lines = -1 or TOP
         * for any other value. If the server does not support TOP it is
         * emulated with RETR and extra lines are thrown away.
         *
         * @param message
         * @param lines
         * @param optional callback that reports progress of the fetch
         */
        public void fetchBody(Pop3Message message, int lines,
                EOLConvertingInputStream.Callback callback) throws IOException, MessagingException {
            String response = null;
            int messageId = mUidToMsgNumMap.get(message.getUid());
            if (lines == -1) {
                // Fetch entire message
                response = executeSimpleCommand("RETR " + messageId);
            } else {
                // Fetch partial message.  Try "TOP", and fall back to slower "RETR" if necessary
                try {
                    response = executeSimpleCommand("TOP " + messageId + ' ' + lines);
                } catch (MessagingException me) {
<<<<<<< HEAD
                    try {
                        response = executeSimpleCommand(String.format("RETR %d", messageId));
                    } catch (MessagingException e) {
                        Log.w(Logging.LOG_TAG, "Can't read message " + messageId);
                    }
=======
                    response = executeSimpleCommand("RETR " + messageId);
>>>>>>> 68e66351
                }
            }
            if (response != null)  {
                try {
                    int ok = response.indexOf("OK");
                    if (ok > 0) {
                        try {
                            int start = ok + 3;
                            int end = response.indexOf(" ", start);
                            String intString;
                            if (end > 0) {
                                intString = response.substring(start, end);
                            } else {
                                intString = response.substring(start);
                            }
                            message.setSize(Integer.parseInt(intString));
                        } catch (NumberFormatException e) {
                            // We tried
                        }
                    }
                    InputStream in = mTransport.getInputStream();
                    if (DEBUG_LOG_RAW_STREAM && MailActivityEmail.DEBUG) {
                        in = new LoggingInputStream(in);
                    }
                    message.parse(new Pop3ResponseInputStream(in), callback);
                }
                catch (MessagingException me) {
                    /*
                     * If we're only downloading headers it's possible
                     * we'll get a broken MIME message which we're not
                     * real worried about. If we've downloaded the body
                     * and can't parse it we need to let the user know.
                     */
                    if (lines == -1) {
                        throw me;
                    }
                }
            }
        }

        @Override
        public Flag[] getPermanentFlags() {
            return PERMANENT_FLAGS;
        }

        @Override
        public void appendMessages(Message[] messages) {
        }

        @Override
        public void delete(boolean recurse) {
        }

        @Override
        public Message[] expunge() {
            return null;
        }

        public void deleteMessage(Message message) throws MessagingException {
            mOneMessage[0] = message;
            setFlags(mOneMessage, PERMANENT_FLAGS, true);
        }

        @Override
        public void setFlags(Message[] messages, Flag[] flags, boolean value)
                throws MessagingException {
            if (!value || !Utility.arrayContains(flags, Flag.DELETED)) {
                /*
                 * The only flagging we support is setting the Deleted flag.
                 */
                return;
            }
            try {
                for (Message message : messages) {
<<<<<<< HEAD
                    try {
                        String uid = message.getUid();
                        int msgNum = mUidToMsgNumMap.get(uid);
                        executeSimpleCommand(String.format("DELE %s", msgNum));
                        // Remove from the maps
                        mMsgNumToMsgMap.remove(msgNum);
                        mUidToMsgNumMap.remove(uid);
                    } catch (MessagingException e) {
                        // A failed deletion isn't a problem
                    }
=======
                    executeSimpleCommand("DELE " + mUidToMsgNumMap.get(message.getUid()));
>>>>>>> 68e66351
                }
            }
            catch (IOException ioe) {
                mTransport.close();
                if (MailActivityEmail.DEBUG) {
                    Log.d(Logging.LOG_TAG, ioe.toString());
                }
                throw new MessagingException("setFlags()", ioe);
            }
        }

        @Override
        public void copyMessages(Message[] msgs, Folder folder, MessageUpdateCallbacks callbacks) {
            throw new UnsupportedOperationException("copyMessages is not supported in POP3");
        }

        private Pop3Capabilities getCapabilities() throws IOException {
            Pop3Capabilities capabilities = new Pop3Capabilities();
            try {
                String response = executeSimpleCommand("CAPA");
                while ((response = mTransport.readLine()) != null) {
                    if (response.equals(".")) {
                        break;
                    } else if (response.equalsIgnoreCase("STLS")){
                        capabilities.stls = true;
                    }
                }
            }
            catch (MessagingException me) {
                /*
                 * The server may not support the CAPA command, so we just eat this Exception
                 * and allow the empty capabilities object to be returned.
                 */
            }
            return capabilities;
        }

        /**
         * Send a single command and wait for a single line response.  Reopens the connection,
         * if it is closed.  Leaves the connection open.
         *
         * @param command The command string to send to the server.
         * @return Returns the response string from the server.
         */
        private String executeSimpleCommand(String command) throws IOException, MessagingException {
            return executeSensitiveCommand(command, null);
        }

        /**
         * Send a single command and wait for a single line response.  Reopens the connection,
         * if it is closed.  Leaves the connection open.
         *
         * @param command The command string to send to the server.
         * @param sensitiveReplacement If the command includes sensitive data (e.g. authentication)
         * please pass a replacement string here (for logging).
         * @return Returns the response string from the server.
         */
        private String executeSensitiveCommand(String command, String sensitiveReplacement)
                throws IOException, MessagingException {
            open(OpenMode.READ_WRITE);

            if (command != null) {
                mTransport.writeLine(command, sensitiveReplacement);
            }

            String response = mTransport.readLine();

            if (response.length() > 1 && response.charAt(0) == '-') {
                throw new MessagingException(response);
            }

            return response;
        }

        @Override
        public boolean equals(Object o) {
            if (o instanceof Pop3Folder) {
                return ((Pop3Folder) o).mName.equals(mName);
            }
            return super.equals(o);
        }

        @Override
        @VisibleForTesting
        public boolean isOpen() {
            return mTransport.isOpen();
        }

        @Override
        public Message createMessage(String uid) {
            return new Pop3Message(uid, this);
        }

        @Override
        public Message[] getMessages(SearchParams params, MessageRetrievalListener listener) {
            return null;
        }
    }

    public static class Pop3Message extends MimeMessage {
        public Pop3Message(String uid, Pop3Folder folder) {
            mUid = uid;
            mFolder = folder;
            mSize = -1;
        }

        public void setSize(int size) {
            mSize = size;
        }

        @Override
        public void parse(InputStream in) throws IOException, MessagingException {
            super.parse(in);
        }

        @Override
        public void setFlag(Flag flag, boolean set) throws MessagingException {
            super.setFlag(flag, set);
            mFolder.setFlags(new Message[] { this }, new Flag[] { flag }, set);
        }
    }

    /**
     * POP3 Capabilities as defined in RFC 2449.  This is not a complete list of CAPA
     * responses - just those that we use in this client.
     */
    class Pop3Capabilities {
        /** The STLS (start TLS) command is supported */
        public boolean stls;

        @Override
        public String toString() {
            return String.format("STLS %b", stls);
        }
    }

    // TODO figure out what is special about this and merge it into MailTransport
    class Pop3ResponseInputStream extends InputStream {
        private final InputStream mIn;
        private boolean mStartOfLine = true;
        private boolean mFinished;

        public Pop3ResponseInputStream(InputStream in) {
            mIn = in;
        }

        @Override
        public int read() throws IOException {
            if (mFinished) {
                return -1;
            }
            int d = mIn.read();
            if (mStartOfLine && d == '.') {
                d = mIn.read();
                if (d == '\r') {
                    mFinished = true;
                    mIn.read();
                    return -1;
                }
            }

            mStartOfLine = (d == '\n');

            return d;
        }
    }
}<|MERGE_RESOLUTION|>--- conflicted
+++ resolved
@@ -586,135 +586,8 @@
         @Override
         public void fetch(Message[] messages, FetchProfile fp, MessageRetrievalListener listener)
                 throws MessagingException {
-<<<<<<< HEAD
             throw new UnsupportedOperationException(
                     "Pop3Folder.fetch(Message[], FetchProfile, MessageRetrievalListener)");
-=======
-            if (messages == null || messages.length == 0) {
-                return;
-            }
-            ArrayList<String> uids = new ArrayList<String>();
-            for (Message message : messages) {
-                uids.add(message.getUid());
-            }
-            try {
-                indexUids(uids);
-                if (fp.contains(FetchProfile.Item.ENVELOPE)) {
-                    // Note: We never pass the listener for the ENVELOPE call, because we're going
-                    // to be calling the listener below in the per-message loop.
-                    fetchEnvelope(messages, null);
-                }
-            } catch (IOException ioe) {
-                mTransport.close();
-                if (Email.DEBUG) {
-                    Log.d(Logging.LOG_TAG, ioe.toString());
-                }
-                throw new MessagingException("fetch", ioe);
-            }
-            for (int i = 0, count = messages.length; i < count; i++) {
-                Message message = messages[i];
-                if (!(message instanceof Pop3Message)) {
-                    throw new MessagingException("Pop3Store.fetch called with non-Pop3 Message");
-                }
-                Pop3Message pop3Message = (Pop3Message)message;
-                try {
-                    if (fp.contains(FetchProfile.Item.BODY)) {
-                        fetchBody(pop3Message, -1);
-                    }
-                    else if (fp.contains(FetchProfile.Item.BODY_SANE)) {
-                        /*
-                         * To convert the suggested download size we take the size
-                         * divided by the maximum line size (76).
-                         */
-                        fetchBody(pop3Message,
-                                FETCH_BODY_SANE_SUGGESTED_SIZE / 76);
-                    }
-                    else if (fp.contains(FetchProfile.Item.STRUCTURE)) {
-                        /*
-                         * If the user is requesting STRUCTURE we are required to set the body
-                         * to null since we do not support the function.
-                         */
-                        pop3Message.setBody(null);
-                    }
-                    if (listener != null) {
-                        listener.messageRetrieved(message);
-                    }
-                } catch (IOException ioe) {
-                    mTransport.close();
-                    if (Email.DEBUG) {
-                        Log.d(Logging.LOG_TAG, ioe.toString());
-                    }
-                    throw new MessagingException("Unable to fetch message", ioe);
-                }
-            }
-        }
-
-        private void fetchEnvelope(Message[] messages,
-                MessageRetrievalListener listener)  throws IOException, MessagingException {
-            int unsizedMessages = 0;
-            for (Message message : messages) {
-                if (message.getSize() == -1) {
-                    unsizedMessages++;
-                }
-            }
-            if (unsizedMessages == 0) {
-                return;
-            }
-            if (unsizedMessages < 50 && mMessageCount > 5000) {
-                /*
-                 * In extreme cases we'll do a command per message instead of a bulk request
-                 * to hopefully save some time and bandwidth.
-                 */
-                for (int i = 0, count = messages.length; i < count; i++) {
-                    Message message = messages[i];
-                    if (!(message instanceof Pop3Message)) {
-                        throw new MessagingException(
-                                "Pop3Store.fetch called with non-Pop3 Message");
-                    }
-                    Pop3Message pop3Message = (Pop3Message)message;
-                    String response = executeSimpleCommand("LIST " +
-                            mUidToMsgNumMap.get(pop3Message.getUid()));
-                    try {
-                        String[] listParts = response.split(" ");
-                        int msgNum = Integer.parseInt(listParts[1]);
-                        int msgSize = Integer.parseInt(listParts[2]);
-                        pop3Message.setSize(msgSize);
-                    } catch (NumberFormatException nfe) {
-                        throw new IOException();
-                    }
-                    if (listener != null) {
-                        listener.messageRetrieved(pop3Message);
-                    }
-                }
-            } else {
-                HashSet<String> msgUidIndex = new HashSet<String>();
-                for (Message message : messages) {
-                    msgUidIndex.add(message.getUid());
-                }
-                String response = executeSimpleCommand("LIST");
-                while ((response = mTransport.readLine()) != null) {
-                    if (response.equals(".")) {
-                        break;
-                    }
-                    Pop3Message pop3Message = null;
-                    int msgSize = 0;
-                    try {
-                        String[] listParts = response.split(" ");
-                        int msgNum = Integer.parseInt(listParts[0]);
-                        msgSize = Integer.parseInt(listParts[1]);
-                        pop3Message = mMsgNumToMsgMap.get(msgNum);
-                    } catch (NumberFormatException nfe) {
-                        throw new IOException();
-                    }
-                    if (pop3Message != null && msgUidIndex.contains(pop3Message.getUid())) {
-                        pop3Message.setSize(msgSize);
-                        if (listener != null) {
-                            listener.messageRetrieved(pop3Message);
-                        }
-                    }
-                }
-            }
->>>>>>> 68e66351
         }
 
         /**
@@ -740,15 +613,11 @@
                 try {
                     response = executeSimpleCommand("TOP " + messageId + ' ' + lines);
                 } catch (MessagingException me) {
-<<<<<<< HEAD
                     try {
-                        response = executeSimpleCommand(String.format("RETR %d", messageId));
+                        response = executeSimpleCommand("RETR " + messageId);
                     } catch (MessagingException e) {
                         Log.w(Logging.LOG_TAG, "Can't read message " + messageId);
                     }
-=======
-                    response = executeSimpleCommand("RETR " + messageId);
->>>>>>> 68e66351
                 }
             }
             if (response != null)  {
@@ -823,20 +692,16 @@
             }
             try {
                 for (Message message : messages) {
-<<<<<<< HEAD
                     try {
                         String uid = message.getUid();
                         int msgNum = mUidToMsgNumMap.get(uid);
-                        executeSimpleCommand(String.format("DELE %s", msgNum));
+                        executeSimpleCommand("DELE " + msgNum);
                         // Remove from the maps
                         mMsgNumToMsgMap.remove(msgNum);
                         mUidToMsgNumMap.remove(uid);
                     } catch (MessagingException e) {
                         // A failed deletion isn't a problem
                     }
-=======
-                    executeSimpleCommand("DELE " + mUidToMsgNumMap.get(message.getUid()));
->>>>>>> 68e66351
                 }
             }
             catch (IOException ioe) {
