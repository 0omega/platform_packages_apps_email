--- conflicted
+++ resolved
@@ -65,18 +65,6 @@
 
         // Create a registry for our three schemes; http and https will use built-in factories
         SchemeRegistry registry = new SchemeRegistry();
-<<<<<<< HEAD
-        if (!ssl) {
-            registry.register(new Scheme("http", PlainSocketFactory.getSocketFactory(), port));
-        } else {
-            // Register https with the secure factory
-            registry.register(new Scheme("https",
-                    SSLUtils.getHttpSocketFactory(false, keyManager), port));
-            // Register the httpts scheme with our insecure factory
-            registry.register(new Scheme("httpts",
-                    SSLUtils.getHttpSocketFactory(true /*insecure*/, keyManager), port));
-        }
-=======
         registry.register(new Scheme("http", PlainSocketFactory.getSocketFactory(),
                 ssl ? STANDARD_PORT : port));
         // Register https with the secure factory
@@ -86,7 +74,6 @@
         registry.register(new Scheme("httpts",
                 SSLUtils.getHttpSocketFactory(true /*insecure*/, keyManager),
                 ssl ? port : STANDARD_SSL_PORT));
->>>>>>> cf1a8625
 
         return new EmailClientConnectionManager(params, registry, keyManager);
     }
